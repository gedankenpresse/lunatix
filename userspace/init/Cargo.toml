--- conflicted
+++ resolved
@@ -7,12 +7,9 @@
 # See more keys and their definitions at https://doc.rust-lang.org/cargo/reference/manifest.html
 
 [dependencies]
-<<<<<<< HEAD
+align-data = "0.1.0"
 allocators = { version = "0.1.0", path = "../../support_crates/allocators" }
-=======
-align-data = "0.1.0"
 bitflags = "2.4.1"
->>>>>>> 1c22a309
 elfloader = "0.16.0"
 fdt = "0.1.5"
 librust = { version = "0.1.0", path = "../librust" }
